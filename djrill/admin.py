from django.contrib import admin

from djrill.views import (DjrillIndexView, DjrillSendersListView,
                          DjrillTagListView,
                          DjrillUrlListView)

<<<<<<< HEAD
admin.site.register_view("djrill/senders/", DjrillSendersListView.as_view(),
    "djrill_senders", "senders")
admin.site.register_view("djrill/status/", DjrillIndexView.as_view(),
    "djrill_status", "status")
admin.site.register_view("djrill/tags/", DjrillTagListView.as_view(),
    "djrill_tags", "tags")
admin.site.register_view("djrill/urls/", DjrillUrlListView.as_view(),
    "djrill_urls", "urls")
=======
''' 
This condition is set so wild 'admin.autodiscovers' don't call this admin.py 
when we don't want it to and when django-adminplus isn't set, which is 
colossally breaks the rest of the admins' sections.
'''
if hasattr(admin.site,'register_view'):
    admin.site.register_view("djrill/senders/", DjrillSendersListView.as_view(),
                             "djrill_senders", "senders")
    admin.site.register_view("djrill/status/", DjrillIndexView.as_view(),
						 	 "djrill_status", "status")
    admin.site.register_view("djrill/tags/", DjrillTagListView.as_view(),
							 "djrill_tags", "tags")
    admin.site.register_view("djrill/urls/", DjrillUrlListView.as_view(),
							 "djrill_urls", "urls")

    admin.site.register_url("djrill/disable/sender/", DjrillDisableSenderView.as_view(), 
							"djrill_disable_sender")
    admin.site.register_url("djrill/verify/sender/",  DjrillVerifySenderView.as_view(), 
							"djrill_verify_sender")
    admin.site.register_url("djrill/add/sender/",	DjrillAddSenderView.as_view(), 
							"djrill_add_sender")
>>>>>>> 008b6cfa
<|MERGE_RESOLUTION|>--- conflicted
+++ resolved
@@ -4,21 +4,8 @@
                           DjrillTagListView,
                           DjrillUrlListView)
 
-<<<<<<< HEAD
-admin.site.register_view("djrill/senders/", DjrillSendersListView.as_view(),
-    "djrill_senders", "senders")
-admin.site.register_view("djrill/status/", DjrillIndexView.as_view(),
-    "djrill_status", "status")
-admin.site.register_view("djrill/tags/", DjrillTagListView.as_view(),
-    "djrill_tags", "tags")
-admin.site.register_view("djrill/urls/", DjrillUrlListView.as_view(),
-    "djrill_urls", "urls")
-=======
-''' 
-This condition is set so wild 'admin.autodiscovers' don't call this admin.py 
-when we don't want it to and when django-adminplus isn't set, which is 
-colossally breaks the rest of the admins' sections.
-'''
+# Only try to register Djrill admin views if DjrillAdminSite
+# or django-adminplus is in use
 if hasattr(admin.site,'register_view'):
     admin.site.register_view("djrill/senders/", DjrillSendersListView.as_view(),
                              "djrill_senders", "senders")
@@ -27,12 +14,4 @@
     admin.site.register_view("djrill/tags/", DjrillTagListView.as_view(),
 							 "djrill_tags", "tags")
     admin.site.register_view("djrill/urls/", DjrillUrlListView.as_view(),
-							 "djrill_urls", "urls")
-
-    admin.site.register_url("djrill/disable/sender/", DjrillDisableSenderView.as_view(), 
-							"djrill_disable_sender")
-    admin.site.register_url("djrill/verify/sender/",  DjrillVerifySenderView.as_view(), 
-							"djrill_verify_sender")
-    admin.site.register_url("djrill/add/sender/",	DjrillAddSenderView.as_view(), 
-							"djrill_add_sender")
->>>>>>> 008b6cfa
+							 "djrill_urls", "urls")